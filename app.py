--- conflicted
+++ resolved
@@ -29,7 +29,6 @@
 from flask import Flask, abort, jsonify, request, Blueprint
 from falkordb import FalkorDB
 from qdrant_client import QdrantClient, models as qdrant_models
-<<<<<<< HEAD
 try:  # Allow tests to import without full qdrant client installed
     from qdrant_client.models import Distance, PointStruct, VectorParams, PayloadSchemaType
 except Exception:  # pragma: no cover - degraded import path
@@ -50,16 +49,6 @@
             self.id = id
             self.vector = vector
             self.payload = payload
-
-=======
-from qdrant_client.models import Distance, PointStruct, VectorParams
-
-try:
-    from qdrant_client.models import PayloadSchemaType
-except ImportError:
-    # Fallback for test environments where PayloadSchemaType might not be available
-    PayloadSchemaType = None
->>>>>>> c7e40bd4
 from werkzeug.exceptions import HTTPException
 from consolidation import MemoryConsolidator, ConsolidationScheduler
 
@@ -2060,184 +2049,8 @@
 
 @admin_bp.route("/admin/reembed", methods=["POST"])
 def admin_reembed() -> Any:
-<<<<<<< HEAD
     """Legacy admin handler; route now provided by automem.api.admin blueprint."""
     abort(410, description="/admin/reembed moved to blueprint")
-=======
-    """Regenerate embeddings for existing memories using OpenAI API.
-
-    Requires admin token and OpenAI API key configured.
-
-    Parameters:
-    - batch_size: Number of memories to process at once (default 32, max 100)
-    - limit: Total number of memories to reembed (default all)
-    - force: Regenerate even if embedding exists (default false)
-    """
-    _require_admin_token()
-
-    # Check if embedding provider is available
-    init_embedding_provider()
-    if state.embedding_provider is None:
-        abort(503, description="Embedding provider not available")
-
-    # Check Qdrant is available
-    qdrant_client = get_qdrant_client()
-    if qdrant_client is None:
-        abort(503, description="Qdrant is not available - cannot store embeddings")
-
-    # Parse parameters
-    payload = request.get_json(silent=True) or {}
-    batch_size = min(int(payload.get("batch_size", 32)), 100)
-    limit = payload.get("limit")
-    force_reembed = payload.get("force", False)
-
-    # Get graph connection
-    graph = get_memory_graph()
-    if graph is None:
-        abort(503, description="FalkorDB is unavailable")
-
-    # Query memories to reembed
-    if force_reembed:
-        query = "MATCH (m:Memory) RETURN m.id, m.content ORDER BY m.timestamp DESC"
-    else:
-        # Only reembed memories that don't have real embeddings yet
-        # We'll check by seeing if they have the default placeholder pattern
-        query = """
-            MATCH (m:Memory)
-            WHERE m.content IS NOT NULL
-            RETURN m.id, m.content
-            ORDER BY m.timestamp DESC
-        """
-
-    if limit:
-        query += f" LIMIT {int(limit)}"
-
-    result = graph.query(query)
-    memories_to_process = []
-
-    for row in result.result_set:
-        memory_id = row[0]
-        content = row[1]
-        if content:
-            memories_to_process.append((memory_id, content))
-
-    if not memories_to_process:
-        return jsonify({
-            "status": "complete",
-            "message": "No memories found to reembed",
-            "processed": 0,
-            "total": 0
-        })
-
-    # Process in batches
-    processed = 0
-    failed = 0
-    failed_ids = []
-
-    for i in range(0, len(memories_to_process), batch_size):
-        batch = memories_to_process[i:i + batch_size]
-        points = []
-
-        for memory_id, content in batch:
-            try:
-                # Generate real embedding using OpenAI
-                embedding = _generate_real_embedding(content)
-
-                # Retrieve existing metadata from Qdrant if available
-                try:
-                    existing = qdrant_client.retrieve(
-                        collection_name=COLLECTION_NAME,
-                        ids=[memory_id],
-                        with_payload=True
-                    )
-                    if existing:
-                        payload_data = existing[0].payload
-                    else:
-                        # Fallback: query from graph for metadata
-                        meta_result = graph.query(
-                            "MATCH (m:Memory {id: $id}) RETURN m",
-                            {"id": memory_id}
-                        )
-                        if meta_result.result_set:
-                            node = meta_result.result_set[0][0]
-                            props = _serialize_node(node)
-                            payload_data = {
-                                "content": content,
-                                "tags": props.get("tags", []),
-                                "importance": props.get("importance", 0.5),
-                                "timestamp": props.get("timestamp"),
-                            "type": props.get("type", "Context"),  # Default to Context instead of Memory
-                            "confidence": props.get("confidence", 0.6),
-                                "updated_at": props.get("updated_at"),
-                                "last_accessed": props.get("last_accessed"),
-                                "metadata": props.get("metadata", {}),
-                            }
-                        else:
-                            payload_data = {
-                                "content": content,
-                                "tags": [],
-                                "importance": 0.5,
-                                "timestamp": utc_now(),
-                                "type": "Context",
-                                "confidence": 0.6,
-                                "metadata": {},
-                            }
-                except Exception as e:
-                    logger.warning(f"Failed to retrieve metadata for {memory_id}: {e}")
-                    # Use minimal payload
-                    payload_data = {
-                        "content": content,
-                        "tags": [],
-                        "importance": 0.5,
-                        "timestamp": utc_now(),
-                        "type": "Context",
-                        "confidence": 0.6,
-                        "metadata": {},
-                    }
-
-                points.append(
-                    PointStruct(
-                        id=memory_id,
-                        vector=embedding,
-                        payload=payload_data
-                    )
-                )
-                processed += 1
-
-            except Exception as e:
-                logger.error(f"Failed to generate embedding for memory {memory_id}: {e}")
-                failed += 1
-                failed_ids.append(memory_id)
-
-        # Batch upsert to Qdrant
-        if points:
-            try:
-                qdrant_client.upsert(
-                    collection_name=COLLECTION_NAME,
-                    points=points
-                )
-                logger.info(f"Successfully reembedded batch of {len(points)} memories")
-            except Exception as e:
-                logger.error(f"Failed to upsert batch to Qdrant: {e}")
-                failed += len(points)
-                failed_ids.extend([p.id for p in points])
-                processed -= len(points)
-
-    response = {
-        "status": "complete",
-        "processed": processed,
-        "failed": failed,
-        "total": len(memories_to_process),
-        "batch_size": batch_size,
-    }
-
-    if failed_ids:
-        response["failed_ids"] = failed_ids[:10]  # Limit to first 10 for response size
-        if len(failed_ids) > 10:
-            response["failed_ids_truncated"] = True
-
-    return jsonify(response)
->>>>>>> c7e40bd4
 
 
 @app.errorhandler(Exception)
